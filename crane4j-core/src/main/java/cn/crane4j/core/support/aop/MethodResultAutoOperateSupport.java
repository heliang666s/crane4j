--- conflicted
+++ resolved
@@ -2,7 +2,6 @@
 
 import cn.crane4j.annotation.ArgAutoOperate;
 import cn.crane4j.annotation.AutoOperate;
-import static cn.crane4j.core.support.aop.AutoOperateMethodAnnotatedElementResolver.ResolvedElement;
 import cn.crane4j.core.support.expression.MethodBaseExpressionExecuteDelegate;
 import cn.crane4j.core.util.CollectionUtils;
 import cn.hutool.core.text.CharSequenceUtil;
@@ -53,11 +52,7 @@
         }
         // get and build method cache
         log.debug("process result for [{}]", method.getName());
-<<<<<<< HEAD
-        AutoOperateAnnotatedElement element = MapUtil.computeIfAbsent(methodCaches, method.getName(), m -> elementResolver.resolve(method, annotation));
-=======
-        ResolvedElement element = CollectionUtils.computeIfAbsent(methodCaches, method.getName(), m -> elementResolver.resolve(method, annotation));
->>>>>>> d14b1e80
+        AutoOperateAnnotatedElement element = CollectionUtils.computeIfAbsent(methodCaches, method.getName(), m -> elementResolver.resolve(method, annotation));
         // whether to apply the operation?
         String condition = element.getAnnotation().condition();
         if (support(method, result, args, condition)) {
